--- conflicted
+++ resolved
@@ -14,14 +14,10 @@
       "Bash(CI=true bundle exec rspec spec/lib/migration_guard/configuration_spec.rb:10-15 --no-profile 2 >& 1)",
       "Bash(echo:*)",
       "Bash(gh issue view:*)",
-<<<<<<< HEAD
-      "Bash(bundle exec rubocop:*)"
-=======
       "Bash(bundle exec rubocop:*)",
       "Bash(git push:*)",
       "Bash(gh pr view:*)",
       "Bash(gh run view:*)"
->>>>>>> 45182b00
     ],
     "deny": []
   }
