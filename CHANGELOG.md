# Changelog

All notable changes to this project will be documented in this file.

The format is based on [Keep a Changelog](https://keepachangelog.com/en/1.0.0/),
and this project adheres to [Semantic Versioning](https://semver.org/spec/v2.0.0.html).

## [Unreleased]

### Added
<<<<<<< HEAD
- **Visual Feedback for Sandbox Mode** (#91) - Enhanced sandbox mode with clear user feedback:
  - Displays prominent notifications when sandbox mode is active during migrations
  - Shows "🧪 SANDBOX MODE ACTIVE" message before migration execution
  - Shows completion message after rollback: "⚠️ SANDBOX: Database changes rolled back"
  - Added sandbox mode status to `rails db:migration:doctor` diagnostic checks
  - Added sandbox mode indicator to `rails db:migration:status` output
  - Configurable via environment variables:
    - `MIGRATION_GUARD_SANDBOX_QUIET=true` - Disable all sandbox feedback
    - `MIGRATION_GUARD_SANDBOX_VERBOSE=true` - Enable feedback in test environment
  - Improves user experience by preventing confusion about sandbox behavior
=======
- **Interactive Setup Assistant for New Developers** (#22) - Comprehensive onboarding experience:
  - New `rails db:migration:setup` command for development environment analysis
  - Checks Migration Guard installation and configuration status
  - Analyzes database connection and git repository setup
  - Detects orphaned and missing migrations with explanations
  - Provides actionable recommendations for environment setup
  - Offers interactive command execution for suggested fixes
  - Shows helpful commands and usage patterns for new team members
  - Colorized output with clear status indicators (✓/⚠/✗)
  - Comprehensive validation of schema consistency
  - Guides new developers through proper environment setup
>>>>>>> dbf49f5f

### Fixed
- **Warning Consolidation** (#105, #127) - Fixed warning spam during multiple migrations:
  - `:smart` mode now properly consolidates warnings for batch migrations
  - Added new `:summary` mode that always shows consolidated format
  - Single migrations in smart mode show regular warnings
  - Multiple migrations show a summary at the end
  - Reduces noise and improves UX during migration runs

### Added
- **Enhanced Doctor Command** (#86) - Doctor now detects stuck migrations:
  - Detects migrations stuck in "rolling_back" status 
  - Configurable timeout (default: 10 minutes) via `config.stuck_migration_timeout`
  - Reports the number of stuck migrations and how long they've been stuck
  - Shows time in minutes or hours for better readability
  - Recommends running `rails db:migration:recover` to fix stuck migrations
  - Both doctor and recovery system use the same configurable timeout

- **Rails 8.0 Compatibility** (#72) - Full support for Rails 8.0:
  - Updated test suite to run on Rails 8.0.2
  - Fixed timezone deprecation warnings with `config.active_support.to_time_preserves_timezone = :zone`
  - Confirmed compatibility with Rails 8.0 migration APIs
  - CI matrix includes Ruby 3.2+ with Rails 8.0 (Rails 8.0 requires Ruby 3.2+)
  - All tests passing without deprecation warnings

### Added
- **Migration Recovery Tools** (#29) - Comprehensive tools for recovering from failed rollbacks:
  - New `rails db:migration:recover` rake task for analyzing and fixing inconsistent migration states
  - Detects four types of migration inconsistencies:
    - Partial rollbacks stuck in `rolling_back` state
    - Orphaned schema changes (migrations in schema_migrations but not tracked)
    - Missing migration files for applied migrations
    - Version conflicts (duplicate tracking records)
  - Interactive recovery mode with multiple options per issue type:
    - Complete rollback operations
    - Restore migrations to applied state
    - Track untracked migrations
    - Remove duplicates and consolidate records
    - Manual SQL intervention guidance
  - Automatic mode for CI/CD pipelines: `AUTO=true rails db:migration:recover`
  - Database backup functionality before recovery operations:
    - PostgreSQL support via pg_dump
    - MySQL support via mysqldump
    - SQLite support via file copy
    - Automatic skip for in-memory databases
  - Safe command execution using Open3 to prevent injection attacks
  - Colorized output with severity levels (CRITICAL, HIGH, MEDIUM)
  - Comprehensive test coverage for all recovery scenarios
- **Migration History Feature** (#28) - Comprehensive migration history tracking and reporting:
  - New `rails db:migration:history` rake task for viewing migration execution history
  - Multiple output formats: table (default), JSON, and CSV
  - Advanced filtering options:
    - `BRANCH=main` - Filter by git branch
    - `DAYS=7` - Show migrations from last N days
    - `VERSION=20240101000001` - Search for specific migration version
    - `LIMIT=50` - Limit number of results (default: 50)
    - `FORMAT=json` - Change output format (table/json/csv)
  - Enhanced migration tracking with metadata:
    - Direction tracking (UP/DOWN) for rollback visibility
    - Execution time recording for performance analysis
    - Detailed timestamps for all migration operations
    - Branch and author information for team coordination
  - Colorized status indicators with emoji support:
    - ✅ Applied/Synced migrations (green)
    - ⤺ Rolled back migrations (yellow)
    - ⚠️ Orphaned migrations (red)
  - Comprehensive summary statistics:
    - Total migration counts by status
    - Branch distribution analysis
    - Date range coverage
    - Execution performance insights
  - New model scopes and helper methods:
    - `MigrationGuardRecord.history_ordered` - Chronological ordering
    - `MigrationGuardRecord.within_days(n)` - Recent migrations
    - `MigrationGuardRecord.for_version(v)` - Version search
    - `#migration_file_name` - Smart file name detection
    - `#display_status` - Human-readable status with icons
    - `#execution_time` - Formatted timing information
- **Comprehensive Author Tracking** (#21) - Enhanced migration authorship features:
  - New `rails db:migration:authors` rake task for author statistics:
    - Shows total, applied, orphaned, and rolled back counts per author
    - Ranks authors by activity level and latest migration
    - Displays current user's rank and contribution summary
    - Colorized output with smart truncation for long names
  - Author filtering for migration history:
    - `rails db:migration:history AUTHOR=email` - Filter by author email
    - Supports partial matching for flexible searches
  - New `AuthorReporter` class for dedicated author analysis
  - Enhanced `GitIntegration` with non-throwing `current_author` method
  - Graceful handling when git user.email is not configured
- **Developer Experience Improvements** (#54):
  - Interactive console (`bin/console`) with pre-loaded test data and helper functions
  - Development helper script (`bin/dev`) with commands for testing, linting, and demos
  - Enhanced development documentation in `DEVELOPMENT.md`
  - Development-specific rake tasks:
    - `test:manual` - Set up manual testing environment
    - `test:fixtures` - Generate sample migration files
    - `test:clean` - Clean up test artifacts
  - Live demo mode showing gem features in action
- **Documentation and Website Enhancements**:
  - Beautiful GitHub Pages site with Apple and Steve Schoger-inspired design
  - Comprehensive documentation with interactive examples and terminal demos
  - Tailwind CSS styling with custom animations and responsive layouts
  - Complete API reference with code examples and usage patterns
  - Installation guides and troubleshooting resources
  - Multi-page navigation with clean Jekyll structure
- **Rails 8.0 Compatibility**:
  - Full support for Rails 8.0 (tested with 8.0.2)
  - Updated CI matrix to test against Rails 8.0
  - Fixed deprecated `connection_config` method (now using `connection_db_config`)
  - Added Rails 8 compatibility test suite
  - Updated dependencies for Rails 8.x support
- Debug logging enhancements with visible output options
- Initial release of Rails Migration Guard
- Core migration tracking functionality
- Automatic tracking of migration up/down operations
- Git integration to compare against main/master branch
- Orphaned migration detection
- Interactive rollback tools for orphaned migrations
- Comprehensive status reporting
- Sandbox mode for testing migrations
- Configurable behavior per environment
- Rails generator for easy setup
- Colorized CLI output for better readability:
  - Success messages in green
  - Warnings in yellow
  - Errors in red
  - Respects NO_COLOR environment variable
  - Configurable via `config.colorize_output`
- Git hooks generator for automatic migration checking:
  - `rails generate migration_guard:hooks` - Install post-checkout hook
  - `rails generate migration_guard:hooks --pre-push` - Also install pre-push hook
- Rake tasks for migration management:
  - `db:migration:status` - Show migration status
  - `db:migration:rollback_orphaned` - Roll back orphaned migrations
  - `db:migration:check` - Check for issues (CI/CD friendly)
  - `db:migration:cleanup` - Clean up old records
- Automatic cleanup policies for old records
- Branch and author tracking
- Console helpers for quick status checks
- Production safety (automatically disabled in production)
- Support for Rails 6.1+ and Ruby 3.0+

### Improved
- **Enhanced Migration Tracking**: Now records direction (UP/DOWN), execution time, and detailed metadata
- **Better Error Handling**: Graceful degradation when CSV gem is unavailable in Ruby 3.4+
- **Test Infrastructure**: Comprehensive test coverage with aggregate_failures for better debugging
- **Code Quality**: RuboCop compliant with appropriate disable comments for complex reporting methods
- **Performance**: Optimized database queries with proper indexing and scoping

### Fixed
- **CI/CD Integration**: Resolved failing tests in rake task integration by improving test flexibility
- **Ruby 3.4 Compatibility**: Fixed CSV gem loading and improved ActiveRecord compatibility
- **Git Integration**: Better handling of missing git repositories and branch detection
- **Database Support**: Improved JSON field handling across PostgreSQL, MySQL, and SQLite

### Changed
- **Migration Tracking Schema**: Enhanced with new metadata fields for direction and execution time
  - Existing installations will need to run `rails db:migrate` after updating
  - Previous migration records remain compatible and functional
- **Tracker API**: `track_migration` method now accepts optional `execution_time` parameter
  - Backward compatible - existing calls continue to work without changes

### Security
- All operations are restricted to non-production environments
- No automatic destructive operations without confirmation

## [0.1.0] - 2024-01-15

### Added
- Initial gem structure and configuration
- Basic tracking functionality
- Test suite with 94%+ coverage

[Unreleased]: https://github.com/tommy2118/rails-migration-guard/compare/v0.1.0...HEAD
[0.1.0]: https://github.com/tommy2118/rails-migration-guard/releases/tag/v0.1.0<|MERGE_RESOLUTION|>--- conflicted
+++ resolved
@@ -8,18 +8,6 @@
 ## [Unreleased]
 
 ### Added
-<<<<<<< HEAD
-- **Visual Feedback for Sandbox Mode** (#91) - Enhanced sandbox mode with clear user feedback:
-  - Displays prominent notifications when sandbox mode is active during migrations
-  - Shows "🧪 SANDBOX MODE ACTIVE" message before migration execution
-  - Shows completion message after rollback: "⚠️ SANDBOX: Database changes rolled back"
-  - Added sandbox mode status to `rails db:migration:doctor` diagnostic checks
-  - Added sandbox mode indicator to `rails db:migration:status` output
-  - Configurable via environment variables:
-    - `MIGRATION_GUARD_SANDBOX_QUIET=true` - Disable all sandbox feedback
-    - `MIGRATION_GUARD_SANDBOX_VERBOSE=true` - Enable feedback in test environment
-  - Improves user experience by preventing confusion about sandbox behavior
-=======
 - **Interactive Setup Assistant for New Developers** (#22) - Comprehensive onboarding experience:
   - New `rails db:migration:setup` command for development environment analysis
   - Checks Migration Guard installation and configuration status
@@ -31,7 +19,17 @@
   - Colorized output with clear status indicators (✓/⚠/✗)
   - Comprehensive validation of schema consistency
   - Guides new developers through proper environment setup
->>>>>>> dbf49f5f
+
+- **Visual Feedback for Sandbox Mode** (#91) - Enhanced sandbox mode with clear user feedback:
+  - Displays prominent notifications when sandbox mode is active during migrations
+  - Shows "🧪 SANDBOX MODE ACTIVE" message before migration execution
+  - Shows completion message after rollback: "⚠️ SANDBOX: Database changes rolled back"
+  - Added sandbox mode status to `rails db:migration:doctor` diagnostic checks
+  - Added sandbox mode indicator to `rails db:migration:status` output
+  - Configurable via environment variables:
+    - `MIGRATION_GUARD_SANDBOX_QUIET=true` - Disable all sandbox feedback
+    - `MIGRATION_GUARD_SANDBOX_VERBOSE=true` - Enable feedback in test environment
+  - Improves user experience by preventing confusion about sandbox behavior
 
 ### Fixed
 - **Warning Consolidation** (#105, #127) - Fixed warning spam during multiple migrations:
